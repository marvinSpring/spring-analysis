/*
 * Copyright 2002-2020 the original author or authors.
 *
 * Licensed under the Apache License, Version 2.0 (the "License");
 * you may not use this file except in compliance with the License.
 * You may obtain a copy of the License at
 *
 *      https://www.apache.org/licenses/LICENSE-2.0
 *
 * Unless required by applicable law or agreed to in writing, software
 * distributed under the License is distributed on an "AS IS" BASIS,
 * WITHOUT WARRANTIES OR CONDITIONS OF ANY KIND, either express or implied.
 * See the License for the specific language governing permissions and
 * limitations under the License.
 */

package org.springframework.beans.factory.support;

import java.beans.PropertyEditor;
import java.security.AccessControlContext;
import java.security.AccessController;
import java.security.PrivilegedAction;
import java.security.PrivilegedActionException;
import java.security.PrivilegedExceptionAction;
import java.util.ArrayList;
import java.util.Arrays;
import java.util.Collections;
import java.util.HashMap;
import java.util.HashSet;
import java.util.LinkedHashMap;
import java.util.LinkedHashSet;
import java.util.List;
import java.util.Map;
import java.util.Set;
import java.util.concurrent.ConcurrentHashMap;
import java.util.concurrent.CopyOnWriteArrayList;

import org.springframework.beans.BeanUtils;
import org.springframework.beans.BeanWrapper;
import org.springframework.beans.BeansException;
import org.springframework.beans.PropertyEditorRegistrar;
import org.springframework.beans.PropertyEditorRegistry;
import org.springframework.beans.PropertyEditorRegistrySupport;
import org.springframework.beans.SimpleTypeConverter;
import org.springframework.beans.TypeConverter;
import org.springframework.beans.TypeMismatchException;
import org.springframework.beans.factory.BeanCreationException;
import org.springframework.beans.factory.BeanCurrentlyInCreationException;
import org.springframework.beans.factory.BeanDefinitionStoreException;
import org.springframework.beans.factory.BeanFactory;
import org.springframework.beans.factory.BeanFactoryUtils;
import org.springframework.beans.factory.BeanIsAbstractException;
import org.springframework.beans.factory.BeanIsNotAFactoryException;
import org.springframework.beans.factory.BeanNotOfRequiredTypeException;
import org.springframework.beans.factory.CannotLoadBeanClassException;
import org.springframework.beans.factory.FactoryBean;
import org.springframework.beans.factory.NoSuchBeanDefinitionException;
import org.springframework.beans.factory.SmartFactoryBean;
import org.springframework.beans.factory.config.BeanDefinition;
import org.springframework.beans.factory.config.BeanDefinitionHolder;
import org.springframework.beans.factory.config.BeanExpressionContext;
import org.springframework.beans.factory.config.BeanExpressionResolver;
import org.springframework.beans.factory.config.BeanPostProcessor;
import org.springframework.beans.factory.config.ConfigurableBeanFactory;
import org.springframework.beans.factory.config.DestructionAwareBeanPostProcessor;
import org.springframework.beans.factory.config.InstantiationAwareBeanPostProcessor;
import org.springframework.beans.factory.config.Scope;
import org.springframework.core.DecoratingClassLoader;
import org.springframework.core.NamedThreadLocal;
import org.springframework.core.ResolvableType;
import org.springframework.core.convert.ConversionService;
import org.springframework.lang.Nullable;
import org.springframework.util.Assert;
import org.springframework.util.ClassUtils;
import org.springframework.util.ObjectUtils;
import org.springframework.util.StringUtils;
import org.springframework.util.StringValueResolver;

/**
 * Abstract base class for {@link org.springframework.beans.factory.BeanFactory}
 * implementations, providing the full capabilities of the
 * {@link org.springframework.beans.factory.config.ConfigurableBeanFactory} SPI.
 * Does <i>not</i> assume a listable bean factory: can therefore also be used
 * as base class for bean factory implementations which obtain bean definitions
 * from some backend resource (where bean definition access is an expensive operation).
 *
 * <p>This class provides a singleton cache (through its base class
 * {@link org.springframework.beans.factory.support.DefaultSingletonBeanRegistry},
 * singleton/prototype determination, {@link org.springframework.beans.factory.FactoryBean}
 * handling, aliases, bean definition merging for child bean definitions,
 * and bean destruction ({@link org.springframework.beans.factory.DisposableBean}
 * interface, custom destroy methods). Furthermore, it can manage a bean factory
 * hierarchy (delegating to the parent in case of an unknown bean), through implementing
 * the {@link org.springframework.beans.factory.HierarchicalBeanFactory} interface.
 *
 * <p>The main template methods to be implemented by subclasses are
 * {@link #getBeanDefinition} and {@link #createBean}, retrieving a bean definition
 * for a given bean name and creating a bean instance for a given bean definition,
 * respectively. Default implementations of those operations can be found in
 * {@link DefaultListableBeanFactory} and {@link AbstractAutowireCapableBeanFactory}.
 *
 * @author Rod Johnson
 * @author Juergen Hoeller
 * @author Costin Leau
 * @author Chris Beams
 * @since 15 April 2001
 * @see #getBeanDefinition
 * @see #createBean
 * @see AbstractAutowireCapableBeanFactory#createBean
 * @see DefaultListableBeanFactory#getBeanDefinition
 */
public abstract class AbstractBeanFactory extends FactoryBeanRegistrySupport implements ConfigurableBeanFactory {

	/** Parent bean factory, for bean inheritance support. */
	//父 Bean 工厂，用于 Bean 继承支持。
	@Nullable
	private BeanFactory parentBeanFactory;

	/** ClassLoader来解析bean类名，如果需要的话. */
	@Nullable
	private ClassLoader beanClassLoader = ClassUtils.getDefaultClassLoader();

	/** ClassLoader来临时解析bean类名，如果需要的话. */
	@Nullable
	private ClassLoader tempClassLoader;

	/** 是缓存bean元数据，还是为每次访问重新获取它,默认是缓存bean元数据. */
	private boolean cacheBeanMetadata = true;

	/** bean定义值中表达式的解析策略. */
	//Bean 定义值中表达式的解析策略
	@Nullable
	private BeanExpressionResolver beanExpressionResolver;

<<<<<<< HEAD
	/** Spring ConversionService 代替 PropertyEditors 使用. */
=======
	/** Spring ConversionService来代替propertyeditor. */
>>>>>>> 59613e2c
	@Nullable
	private ConversionService conversionService;

	/** 应用于此工厂的自定义PropertyEditorRegistrar的bean. */
	//自定义PropertyEditorRegistrars适用于该工厂中的bean
	private final Set<PropertyEditorRegistrar> propertyEditorRegistrars = new LinkedHashSet<>(4);

	/**自定义PropertyEditor以应用于此工厂的bean. */
	//自定义属性编辑器应用于此工厂中的bean的 key是bean类型,val是该类型对应的PropertyEditor
	private final Map<Class<?>, Class<? extends PropertyEditor>> customEditors = new HashMap<>(4);

	/** 要使用的自定义TypeConverter，覆盖默认的PropertyEditor机制。. */
	//自定义类型转换器，覆盖默认的属性编辑器机制。
	@Nullable
	private TypeConverter typeConverter;

	/** 应用于注解的属性值中的字符串解析器. */
	//字符串解析器应用于解析注解中属性值 比如@Value("${xxx.xxx.xxx}")
	private final List<StringValueResolver> embeddedValueResolvers = new CopyOnWriteArrayList<>();

	/** BeanPostProcessors to apply. */
	//存放所有的BeanPostProcess们
	private final List<BeanPostProcessor> beanPostProcessors = new CopyOnWriteArrayList<>();

	/** Indicates whether any InstantiationAwareBeanPostProcessors have been registered. */
	private volatile boolean hasInstantiationAwareBeanPostProcessors;

	/** Indicates whether any DestructionAwareBeanPostProcessors have been registered. */
	private volatile boolean hasDestructionAwareBeanPostProcessors;

	/** 从范围标识符字符串映射到相应的范围。 */
	private final Map<String, Scope> scopes = new LinkedHashMap<>(8);

	/** Security context used when running with a SecurityManager. */
	@Nullable
	private SecurityContextProvider securityContextProvider;

	/** 从bean名称映射到父子beanDefintion合并后的RootBeanDefinition。 */
	private final Map<String, RootBeanDefinition> mergedBeanDefinitions = new ConcurrentHashMap<>(256);

	/** Names of beans that have already been created at least once. */
	//该beanName 是否已经至少已创建一次的 Bean 的名称,是的话就在这个集合里存储一次
	private final Set<String> alreadyCreated = Collections.newSetFromMap(new ConcurrentHashMap<>(256));

	/** Names of beans that are currently in creation. */
	//存放当前正在创建的 bean 的名称,防止重复创建和循环依赖的解决
	private final ThreadLocal<Object> prototypesCurrentlyInCreation =
			new NamedThreadLocal<>("Prototype beans currently in creation");


	/**
	 * Create a new AbstractBeanFactory.
	 */
	//创建一个新的 AbstractAutowireCapableBeanFactory。
	public AbstractBeanFactory() {
	}

	/**
	 * Create a new AbstractBeanFactory with the given parent.
	 * @param parentBeanFactory parent bean factory, or {@code null} if none
	 * @see #getBean
	 */
	public AbstractBeanFactory(@Nullable BeanFactory parentBeanFactory) {
		this.parentBeanFactory = parentBeanFactory;
	}

	//---------------------------------------------------------------------
	// Implementation of BeanFactory interface
	//---------------------------------------------------------------------

	@Override
	public Object getBean(String name) throws BeansException {
		//真正去获取Bean
		return doGetBean(name, null, null, false);
	}

	@Override
	public <T> T getBean(String name, Class<T> requiredType) throws BeansException {
		return doGetBean(name, requiredType, null, false);
	}

	@Override
	public Object getBean(String name, Object... args) throws BeansException {
		return doGetBean(name, null, args, false);
	}

	/**
	 * Return an instance, which may be shared or independent, of the specified bean.
	 * @param name the name of the bean to retrieve
	 * @param requiredType the required type of the bean to retrieve
	 * @param args arguments to use when creating a bean instance using explicit arguments
	 * (only applied when creating a new instance as opposed to retrieving an existing one)
	 * @return an instance of the bean
	 * @throws BeansException if the bean could not be created
	 */
	public <T> T getBean(String name, @Nullable Class<T> requiredType, @Nullable Object... args)
			throws BeansException {

		return doGetBean(name, requiredType, args, false);
	}

	/**
	 * Return an instance, which may be shared or independent, of the specified bean.
	 * @param name 要检索的bean的名称
	 * @param requiredType 检索所需的bean类型
	 * @param args 使用显式参数创建Bean实例时要使用的参数
	 * (仅在创建新实例而不是检索现有实例时适用)
	 * @param typeCheckOnly 是否为实例检查而不是实际使用而获取实例
	 * @return Bean的一个实例
	 * @throws BeansException 如果无法创建该bean
	 */
	@SuppressWarnings("unchecked")
	//真正获取Bean的方法
	/* 5.将创建的Bean添加到缓存中singletonObjects；ioc容器就是这些Map；很多的Map里面保存了单实例Bean，环境信息。。。。；*/
	protected <T> T doGetBean(
			String name, @Nullable Class<T> requiredType, @Nullable Object[] args, boolean typeCheckOnly)
			throws BeansException {

		String beanName = transformedBeanName(name);
		Object bean;

		// 1.提前检查当前beanName在单例的缓存中是否有手动注册的实例对象,与循环依赖的处理有关
		/*
		   先从一级缓存中获取保存的单实例Bean。如果能获取到说明这个Bean之前被创建过（所有创建过的单实例Bean都会被缓存起来）
		   从private final Map<String, Object> singletonObjects = new ConcurrentHashMap<String, Object>(256);获取
		 */
		Object sharedInstance = getSingleton(beanName);
		//2.如果没有获取到则创建bean
		if (sharedInstance != null && args == null) {
			if (logger.isTraceEnabled()) {
				if (isSingletonCurrentlyInCreation(beanName)) {
					logger.trace("Returning eagerly cached instance of singleton bean '" + beanName +
							"' that is not fully initialized yet - a consequence of a circular reference");
				}
				else {
					logger.trace("Returning cached instance of singleton bean '" + beanName + "'");
				}
			}
			bean = getObjectForBeanInstance(sharedInstance, name, beanName, null);
		}

		else {
			//3.缓存中获取不到，开始Bean的创建对象流程；
			//如果是单例对象会试图处理循环依赖的问题,如果是多例对象则不会处理循环依赖,直接抛异常
			if (isPrototypeCurrentlyInCreation(beanName)) {
				throw new BeanCurrentlyInCreationException(beanName);
			}

			//获取父容器
			BeanFactory parentBeanFactory = getParentBeanFactory();
			//检查这个Bean是否创建了
			if (parentBeanFactory != null && !containsBeanDefinition(beanName)) {
				// Not found -> check parent.
				String nameToLookup = originalBeanName(name);
				if (parentBeanFactory instanceof AbstractBeanFactory) {
					return ((AbstractBeanFactory) parentBeanFactory).doGetBean(
							nameToLookup, requiredType, args, typeCheckOnly);
				}
				else if (args != null) {
					return (T) parentBeanFactory.getBean(nameToLookup, args);
				}
				else if (requiredType != null) {
					// No args -> delegate to standard getBean method.
					return parentBeanFactory.getBean(nameToLookup, requiredType);
				}
				else {
					return (T) parentBeanFactory.getBean(nameToLookup);
				}
			}

			// 4.标记一下当前bean是否已经被创建过，true:已经被创建过，false;未创建过
			if (!typeCheckOnly) {
				markBeanAsCreated(beanName);
			}

			try {
				// 5.获取合并后的Bean定义信息；
				RootBeanDefinition mbd = getMergedLocalBeanDefinition(beanName);
				checkMergedBeanDefinition(mbd, beanName, args);

				// 6.获取当前Bean依赖的其他Bean;如果有的话，则按照getBean()把依赖的Bean先创建出来；
				String[] dependsOn = mbd.getDependsOn();
				if (dependsOn != null) {
					for (String dep : dependsOn) {
						if (isDependent(beanName, dep)) {
							throw new BeanCreationException(mbd.getResourceDescription(), beanName,
									"Circular depends-on relationship between '" + beanName + "' and '" + dep + "'");
						}
						registerDependentBean(dep, beanName);//将依赖beanName放入set集合，等待创建
						try {
							getBean(dep);//先创建本bean所依赖的bean
						}
						catch (NoSuchBeanDefinitionException ex) {
							throw new BeanCreationException(mbd.getResourceDescription(), beanName,
									"'" + beanName + "' depends on missing bean '" + dep + "'", ex);
						}
					}
				}

				// 7.启动单例bean的创建流程
				// 核心方法————创建Bean实例
				if (mbd.isSingleton()) {
					//先执行getSingleton来获取单例Bean
					/*
						获取到单实例bean后，添加到一级缓存中 singletonObjects（）
					*/
					sharedInstance = getSingleton(beanName, () -> {
						try {
							return createBean(beanName, mbd, args);
						}
						catch (BeansException ex) {
							// Explicitly remove instance from singleton cache: It might have been put there
							// eagerly by the creation process, to allow for circular reference resolution.
							// Also remove any beans that received a temporary reference to the bean.
							destroySingleton(beanName);
							throw ex;
						}
					});
					//如果是FactoryBean则获取FactoryBean中生产的Bean对象
					bean = getObjectForBeanInstance(sharedInstance, name, beanName, mbd);
				}
				// 下面的部分不重要了
				else if (mbd.isPrototype()) {
					// It's a prototype -> create a new instance.
					Object prototypeInstance = null;
					try {
						beforePrototypeCreation(beanName);
						prototypeInstance = createBean(beanName, mbd, args);
					}
					finally {
						afterPrototypeCreation(beanName);
					}
					bean = getObjectForBeanInstance(prototypeInstance, name, beanName, mbd);
				}

				else {
					String scopeName = mbd.getScope();
					if (!StringUtils.hasLength(scopeName)) {
						throw new IllegalStateException("No scope name defined for bean ´" + beanName + "'");
					}
					Scope scope = this.scopes.get(scopeName);
					if (scope == null) {
						throw new IllegalStateException("No Scope registered for scope name '" + scopeName + "'");
					}
					try {
						Object scopedInstance = scope.get(beanName, () -> {
							beforePrototypeCreation(beanName);
							try {
								return createBean(beanName, mbd, args);
							}
							finally {
								afterPrototypeCreation(beanName);
							}
						});
						bean = getObjectForBeanInstance(scopedInstance, name, beanName, mbd);
					}
					catch (IllegalStateException ex) {
						throw new BeanCreationException(beanName,
								"Scope '" + scopeName + "' is not active for the current thread; consider " +
								"defining a scoped proxy for this bean if you intend to refer to it from a singleton",
								ex);
					}
				}
			}
			catch (BeansException ex) {
				cleanupAfterBeanCreationFailure(beanName);
				throw ex;
			}
		}

		// Check if required type matches the type of the actual bean instance.
		if (requiredType != null && !requiredType.isInstance(bean)) {
			try {
				T convertedBean = getTypeConverter().convertIfNecessary(bean, requiredType);
				if (convertedBean == null) {
					throw new BeanNotOfRequiredTypeException(name, requiredType, bean.getClass());
				}
				return convertedBean;
			}
			catch (TypeMismatchException ex) {
				if (logger.isTraceEnabled()) {
					logger.trace("Failed to convert bean '" + name + "' to required type '" +
							ClassUtils.getQualifiedName(requiredType) + "'", ex);
				}
				throw new BeanNotOfRequiredTypeException(name, requiredType, bean.getClass());
			}
		}
		return (T) bean;
	}

	@Override
	public boolean containsBean(String name) {
		String beanName = transformedBeanName(name);
		if (containsSingleton(beanName) || containsBeanDefinition(beanName)) {
			return (!BeanFactoryUtils.isFactoryDereference(name) || isFactoryBean(name));
		}
		// Not found -> check parent.
		BeanFactory parentBeanFactory = getParentBeanFactory();
		return (parentBeanFactory != null && parentBeanFactory.containsBean(originalBeanName(name)));
	}

	@Override
	public boolean isSingleton(String name) throws NoSuchBeanDefinitionException {
		String beanName = transformedBeanName(name);

		Object beanInstance = getSingleton(beanName, false);
		if (beanInstance != null) {
			if (beanInstance instanceof FactoryBean) {
				return (BeanFactoryUtils.isFactoryDereference(name) || ((FactoryBean<?>) beanInstance).isSingleton());
			}
			else {
				return !BeanFactoryUtils.isFactoryDereference(name);
			}
		}

		// No singleton instance found -> check bean definition.
		BeanFactory parentBeanFactory = getParentBeanFactory();
		if (parentBeanFactory != null && !containsBeanDefinition(beanName)) {
			// No bean definition found in this factory -> delegate to parent.
			return parentBeanFactory.isSingleton(originalBeanName(name));
		}

		RootBeanDefinition mbd = getMergedLocalBeanDefinition(beanName);

		// In case of FactoryBean, return singleton status of created object if not a dereference.
		if (mbd.isSingleton()) {
			if (isFactoryBean(beanName, mbd)) {
				if (BeanFactoryUtils.isFactoryDereference(name)) {
					return true;
				}
				FactoryBean<?> factoryBean = (FactoryBean<?>) getBean(FACTORY_BEAN_PREFIX + beanName);
				return factoryBean.isSingleton();
			}
			else {
				return !BeanFactoryUtils.isFactoryDereference(name);
			}
		}
		else {
			return false;
		}
	}

	@Override
	public boolean isPrototype(String name) throws NoSuchBeanDefinitionException {
		String beanName = transformedBeanName(name);

		BeanFactory parentBeanFactory = getParentBeanFactory();
		if (parentBeanFactory != null && !containsBeanDefinition(beanName)) {
			// No bean definition found in this factory -> delegate to parent.
			return parentBeanFactory.isPrototype(originalBeanName(name));
		}

		RootBeanDefinition mbd = getMergedLocalBeanDefinition(beanName);
		if (mbd.isPrototype()) {
			// In case of FactoryBean, return singleton status of created object if not a dereference.
			return (!BeanFactoryUtils.isFactoryDereference(name) || isFactoryBean(beanName, mbd));
		}

		// Singleton or scoped - not a prototype.
		// However, FactoryBean may still produce a prototype object...
		if (BeanFactoryUtils.isFactoryDereference(name)) {
			return false;
		}
		if (isFactoryBean(beanName, mbd)) {
			FactoryBean<?> fb = (FactoryBean<?>) getBean(FACTORY_BEAN_PREFIX + beanName);
			if (System.getSecurityManager() != null) {
				return AccessController.doPrivileged(
						(PrivilegedAction<Boolean>) () ->
								((fb instanceof SmartFactoryBean && ((SmartFactoryBean<?>) fb).isPrototype()) ||
										!fb.isSingleton()),
						getAccessControlContext());
			}
			else {
				return ((fb instanceof SmartFactoryBean && ((SmartFactoryBean<?>) fb).isPrototype()) ||
						!fb.isSingleton());
			}
		}
		else {
			return false;
		}
	}

	@Override
	public boolean isTypeMatch(String name, ResolvableType typeToMatch) throws NoSuchBeanDefinitionException {
		String beanName = transformedBeanName(name);

		// Check manually registered singletons.
		Object beanInstance = getSingleton(beanName, false);
		if (beanInstance != null && beanInstance.getClass() != NullBean.class) {
			if (beanInstance instanceof FactoryBean) {
				if (!BeanFactoryUtils.isFactoryDereference(name)) {
					Class<?> type = getTypeForFactoryBean((FactoryBean<?>) beanInstance);
					return (type != null && typeToMatch.isAssignableFrom(type));
				}
				else {
					return typeToMatch.isInstance(beanInstance);
				}
			}
			else if (!BeanFactoryUtils.isFactoryDereference(name)) {
				if (typeToMatch.isInstance(beanInstance)) {
					// Direct match for exposed instance?
					return true;
				}
				else if (typeToMatch.hasGenerics() && containsBeanDefinition(beanName)) {
					// Generics potentially only match on the target class, not on the proxy...
					RootBeanDefinition mbd = getMergedLocalBeanDefinition(beanName);
					Class<?> targetType = mbd.getTargetType();
					if (targetType != null && targetType != ClassUtils.getUserClass(beanInstance)) {
						// Check raw class match as well, making sure it's exposed on the proxy.
						Class<?> classToMatch = typeToMatch.resolve();
						if (classToMatch != null && !classToMatch.isInstance(beanInstance)) {
							return false;
						}
						if (typeToMatch.isAssignableFrom(targetType)) {
							return true;
						}
					}
					ResolvableType resolvableType = mbd.targetType;
					if (resolvableType == null) {
						resolvableType = mbd.factoryMethodReturnType;
					}
					return (resolvableType != null && typeToMatch.isAssignableFrom(resolvableType));
				}
			}
			return false;
		}
		else if (containsSingleton(beanName) && !containsBeanDefinition(beanName)) {
			// null instance registered
			return false;
		}

		// No singleton instance found -> check bean definition.
		BeanFactory parentBeanFactory = getParentBeanFactory();
		if (parentBeanFactory != null && !containsBeanDefinition(beanName)) {
			// No bean definition found in this factory -> delegate to parent.
			return parentBeanFactory.isTypeMatch(originalBeanName(name), typeToMatch);
		}

		// Retrieve corresponding bean definition.
		RootBeanDefinition mbd = getMergedLocalBeanDefinition(beanName);

		Class<?> classToMatch = typeToMatch.resolve();
		if (classToMatch == null) {
			classToMatch = FactoryBean.class;
		}
		Class<?>[] typesToMatch = (FactoryBean.class == classToMatch ?
				new Class<?>[] {classToMatch} : new Class<?>[] {FactoryBean.class, classToMatch});

		// Check decorated bean definition, if any: We assume it'll be easier
		// to determine the decorated bean's type than the proxy's type.
		BeanDefinitionHolder dbd = mbd.getDecoratedDefinition();
		if (dbd != null && !BeanFactoryUtils.isFactoryDereference(name)) {
			RootBeanDefinition tbd = getMergedBeanDefinition(dbd.getBeanName(), dbd.getBeanDefinition(), mbd);
			Class<?> targetClass = predictBeanType(dbd.getBeanName(), tbd, typesToMatch);
			if (targetClass != null && !FactoryBean.class.isAssignableFrom(targetClass)) {
				return typeToMatch.isAssignableFrom(targetClass);
			}
		}

		Class<?> beanType = predictBeanType(beanName, mbd, typesToMatch);
		if (beanType == null) {
			return false;
		}

		// Check bean class whether we're dealing with a FactoryBean.
		if (FactoryBean.class.isAssignableFrom(beanType)) {
			if (!BeanFactoryUtils.isFactoryDereference(name) && beanInstance == null) {
				// If it's a FactoryBean, we want to look at what it creates, not the factory class.
				beanType = getTypeForFactoryBean(beanName, mbd);
				if (beanType == null) {
					return false;
				}
			}
		}
		else if (BeanFactoryUtils.isFactoryDereference(name)) {
			// Special case: A SmartInstantiationAwareBeanPostProcessor returned a non-FactoryBean
			// type but we nevertheless are being asked to dereference a FactoryBean...
			// Let's check the original bean class and proceed with it if it is a FactoryBean.
			beanType = predictBeanType(beanName, mbd, FactoryBean.class);
			if (beanType == null || !FactoryBean.class.isAssignableFrom(beanType)) {
				return false;
			}
		}

		ResolvableType resolvableType = mbd.targetType;
		if (resolvableType == null) {
			resolvableType = mbd.factoryMethodReturnType;
		}
		if (resolvableType != null && resolvableType.resolve() == beanType) {
			return typeToMatch.isAssignableFrom(resolvableType);
		}
		return typeToMatch.isAssignableFrom(beanType);
	}

	@Override
	public boolean isTypeMatch(String name, Class<?> typeToMatch) throws NoSuchBeanDefinitionException {
		return isTypeMatch(name, ResolvableType.forRawClass(typeToMatch));
	}

	@Override
	@Nullable
	public Class<?> getType(String name) throws NoSuchBeanDefinitionException {
		String beanName = transformedBeanName(name);

		// Check manually registered singletons.
		Object beanInstance = getSingleton(beanName, false);
		if (beanInstance != null && beanInstance.getClass() != NullBean.class) {
			if (beanInstance instanceof FactoryBean && !BeanFactoryUtils.isFactoryDereference(name)) {
				return getTypeForFactoryBean((FactoryBean<?>) beanInstance);
			}
			else {
				return beanInstance.getClass();
			}
		}

		// No singleton instance found -> check bean definition.
		BeanFactory parentBeanFactory = getParentBeanFactory();
		if (parentBeanFactory != null && !containsBeanDefinition(beanName)) {
			// No bean definition found in this factory -> delegate to parent.
			return parentBeanFactory.getType(originalBeanName(name));
		}

		RootBeanDefinition mbd = getMergedLocalBeanDefinition(beanName);

		// Check decorated bean definition, if any: We assume it'll be easier
		// to determine the decorated bean's type than the proxy's type.
		BeanDefinitionHolder dbd = mbd.getDecoratedDefinition();
		if (dbd != null && !BeanFactoryUtils.isFactoryDereference(name)) {
			RootBeanDefinition tbd = getMergedBeanDefinition(dbd.getBeanName(), dbd.getBeanDefinition(), mbd);
			Class<?> targetClass = predictBeanType(dbd.getBeanName(), tbd);
			if (targetClass != null && !FactoryBean.class.isAssignableFrom(targetClass)) {
				return targetClass;
			}
		}

		Class<?> beanClass = predictBeanType(beanName, mbd);

		// Check bean class whether we're dealing with a FactoryBean.
		if (beanClass != null && FactoryBean.class.isAssignableFrom(beanClass)) {
			if (!BeanFactoryUtils.isFactoryDereference(name)) {
				// If it's a FactoryBean, we want to look at what it creates, not at the factory class.
				return getTypeForFactoryBean(beanName, mbd);
			}
			else {
				return beanClass;
			}
		}
		else {
			return (!BeanFactoryUtils.isFactoryDereference(name) ? beanClass : null);
		}
	}

	@Override
	public String[] getAliases(String name) {
		String beanName = transformedBeanName(name);
		List<String> aliases = new ArrayList<>();
		boolean factoryPrefix = name.startsWith(FACTORY_BEAN_PREFIX);
		String fullBeanName = beanName;
		if (factoryPrefix) {
			fullBeanName = FACTORY_BEAN_PREFIX + beanName;
		}
		if (!fullBeanName.equals(name)) {
			aliases.add(fullBeanName);
		}
		String[] retrievedAliases = super.getAliases(beanName);
		for (String retrievedAlias : retrievedAliases) {
			String alias = (factoryPrefix ? FACTORY_BEAN_PREFIX : "") + retrievedAlias;
			if (!alias.equals(name)) {
				aliases.add(alias);
			}
		}
		if (!containsSingleton(beanName) && !containsBeanDefinition(beanName)) {
			BeanFactory parentBeanFactory = getParentBeanFactory();
			if (parentBeanFactory != null) {
				aliases.addAll(Arrays.asList(parentBeanFactory.getAliases(fullBeanName)));
			}
		}
		return StringUtils.toStringArray(aliases);
	}


	//---------------------------------------------------------------------
	// Implementation of HierarchicalBeanFactory interface
	//---------------------------------------------------------------------

	@Override
	@Nullable
	public BeanFactory getParentBeanFactory() {
		return this.parentBeanFactory;
	}

	@Override
	public boolean containsLocalBean(String name) {
		String beanName = transformedBeanName(name);
		return ((containsSingleton(beanName) || containsBeanDefinition(beanName)) &&
				(!BeanFactoryUtils.isFactoryDereference(name) || isFactoryBean(beanName)));
	}


	//---------------------------------------------------------------------
	// Implementation of ConfigurableBeanFactory interface
	//---------------------------------------------------------------------

	@Override
	public void setParentBeanFactory(@Nullable BeanFactory parentBeanFactory) {
		if (this.parentBeanFactory != null && this.parentBeanFactory != parentBeanFactory) {
			throw new IllegalStateException("Already associated with parent BeanFactory: " + this.parentBeanFactory);
		}
		this.parentBeanFactory = parentBeanFactory;
	}

	@Override
	public void setBeanClassLoader(@Nullable ClassLoader beanClassLoader) {
		this.beanClassLoader = (beanClassLoader != null ? beanClassLoader : ClassUtils.getDefaultClassLoader());
	}

	@Override
	@Nullable
	public ClassLoader getBeanClassLoader() {
		return this.beanClassLoader;
	}

	@Override
	public void setTempClassLoader(@Nullable ClassLoader tempClassLoader) {
		this.tempClassLoader = tempClassLoader;
	}

	@Override
	@Nullable
	public ClassLoader getTempClassLoader() {
		return this.tempClassLoader;
	}

	@Override
	public void setCacheBeanMetadata(boolean cacheBeanMetadata) {
		this.cacheBeanMetadata = cacheBeanMetadata;
	}

	@Override
	public boolean isCacheBeanMetadata() {
		return this.cacheBeanMetadata;
	}

	@Override
	public void setBeanExpressionResolver(@Nullable BeanExpressionResolver resolver) {
		this.beanExpressionResolver = resolver;
	}

	@Override
	@Nullable
	public BeanExpressionResolver getBeanExpressionResolver() {
		return this.beanExpressionResolver;
	}

	@Override
	public void setConversionService(@Nullable ConversionService conversionService) {
		this.conversionService = conversionService;
	}

	@Override
	@Nullable
	public ConversionService getConversionService() {
		return this.conversionService;
	}

	@Override
	public void addPropertyEditorRegistrar(PropertyEditorRegistrar registrar) {
		Assert.notNull(registrar, "PropertyEditorRegistrar must not be null");
		this.propertyEditorRegistrars.add(registrar);
	}

	/**
	 * Return the set of PropertyEditorRegistrars.
	 */
	public Set<PropertyEditorRegistrar> getPropertyEditorRegistrars() {
		return this.propertyEditorRegistrars;
	}

	@Override
	public void registerCustomEditor(Class<?> requiredType, Class<? extends PropertyEditor> propertyEditorClass) {
		Assert.notNull(requiredType, "Required type must not be null");
		Assert.notNull(propertyEditorClass, "PropertyEditor class must not be null");
		this.customEditors.put(requiredType, propertyEditorClass);
	}

	@Override
	public void copyRegisteredEditorsTo(PropertyEditorRegistry registry) {
		registerCustomEditors(registry);
	}

	/**
	 * Return the map of custom editors, with Classes as keys and PropertyEditor classes as values.
	 */
	public Map<Class<?>, Class<? extends PropertyEditor>> getCustomEditors() {
		return this.customEditors;
	}

	@Override
	public void setTypeConverter(TypeConverter typeConverter) {
		this.typeConverter = typeConverter;
	}

	/**
	 * Return the custom TypeConverter to use, if any.
	 * @return the custom TypeConverter, or {@code null} if none specified
	 */
	@Nullable
	protected TypeConverter getCustomTypeConverter() {
		return this.typeConverter;
	}

	@Override
	public TypeConverter getTypeConverter() {
		TypeConverter customConverter = getCustomTypeConverter();
		if (customConverter != null) {
			return customConverter;
		}
		else {
			// Build default TypeConverter, registering custom editors.
			SimpleTypeConverter typeConverter = new SimpleTypeConverter();
			typeConverter.setConversionService(getConversionService());
			registerCustomEditors(typeConverter);
			return typeConverter;
		}
	}

	@Override
	public void addEmbeddedValueResolver(StringValueResolver valueResolver) {
		Assert.notNull(valueResolver, "StringValueResolver must not be null");
		this.embeddedValueResolvers.add(valueResolver);
	}

	@Override
	public boolean hasEmbeddedValueResolver() {
		return !this.embeddedValueResolvers.isEmpty();
	}

	@Override
	@Nullable
	public String resolveEmbeddedValue(@Nullable String value) {
		if (value == null) {
			return null;
		}
		String result = value;
		for (StringValueResolver resolver : this.embeddedValueResolvers) {
			result = resolver.resolveStringValue(result);
			if (result == null) {
				return null;
			}
		}
		return result;
	}

	@Override
	public void addBeanPostProcessor(BeanPostProcessor beanPostProcessor) {
		Assert.notNull(beanPostProcessor, "BeanPostProcessor must not be null");
		// Remove from old position, if any
		this.beanPostProcessors.remove(beanPostProcessor);
		// Track whether it is instantiation/destruction aware
		if (beanPostProcessor instanceof InstantiationAwareBeanPostProcessor) {
			this.hasInstantiationAwareBeanPostProcessors = true;
		}
		if (beanPostProcessor instanceof DestructionAwareBeanPostProcessor) {
			this.hasDestructionAwareBeanPostProcessors = true;
		}
		// Add to end of list
		this.beanPostProcessors.add(beanPostProcessor);
	}

	@Override
	public int getBeanPostProcessorCount() {
		return this.beanPostProcessors.size();
	}

	/**
	 * Return the list of BeanPostProcessors that will get applied
	 * to beans created with this factory.
	 */
	public List<BeanPostProcessor> getBeanPostProcessors() {
		return this.beanPostProcessors;
	}

	/**
	 * Return whether this factory holds a InstantiationAwareBeanPostProcessor
	 * that will get applied to singleton beans on creation.
	 * @see #addBeanPostProcessor
	 * @see org.springframework.beans.factory.config.InstantiationAwareBeanPostProcessor
	 */
	protected boolean hasInstantiationAwareBeanPostProcessors() {
		return this.hasInstantiationAwareBeanPostProcessors;
	}

	/**
	 * Return whether this factory holds a DestructionAwareBeanPostProcessor
	 * that will get applied to singleton beans on shutdown.
	 * @see #addBeanPostProcessor
	 * @see org.springframework.beans.factory.config.DestructionAwareBeanPostProcessor
	 */
	protected boolean hasDestructionAwareBeanPostProcessors() {
		return this.hasDestructionAwareBeanPostProcessors;
	}

	@Override
	public void registerScope(String scopeName, Scope scope) {
		Assert.notNull(scopeName, "Scope identifier must not be null");
		Assert.notNull(scope, "Scope must not be null");
		if (SCOPE_SINGLETON.equals(scopeName) || SCOPE_PROTOTYPE.equals(scopeName)) {
			throw new IllegalArgumentException("Cannot replace existing scopes 'singleton' and 'prototype'");
		}
		Scope previous = this.scopes.put(scopeName, scope);
		if (previous != null && previous != scope) {
			if (logger.isDebugEnabled()) {
				logger.debug("Replacing scope '" + scopeName + "' from [" + previous + "] to [" + scope + "]");
			}
		}
		else {
			if (logger.isTraceEnabled()) {
				logger.trace("Registering scope '" + scopeName + "' with implementation [" + scope + "]");
			}
		}
	}

	@Override
	public String[] getRegisteredScopeNames() {
		return StringUtils.toStringArray(this.scopes.keySet());
	}

	@Override
	@Nullable
	public Scope getRegisteredScope(String scopeName) {
		Assert.notNull(scopeName, "Scope identifier must not be null");
		return this.scopes.get(scopeName);
	}

	/**
	 * Set the security context provider for this bean factory. If a security manager
	 * is set, interaction with the user code will be executed using the privileged
	 * of the provided security context.
	 */
	public void setSecurityContextProvider(SecurityContextProvider securityProvider) {
		this.securityContextProvider = securityProvider;
	}

	/**
	 * Delegate the creation of the access control context to the
	 * {@link #setSecurityContextProvider SecurityContextProvider}.
	 */
	@Override
	public AccessControlContext getAccessControlContext() {
		return (this.securityContextProvider != null ?
				this.securityContextProvider.getAccessControlContext() :
				AccessController.getContext());
	}

	@Override
	public void copyConfigurationFrom(ConfigurableBeanFactory otherFactory) {
		Assert.notNull(otherFactory, "BeanFactory must not be null");
		setBeanClassLoader(otherFactory.getBeanClassLoader());
		setCacheBeanMetadata(otherFactory.isCacheBeanMetadata());
		setBeanExpressionResolver(otherFactory.getBeanExpressionResolver());
		setConversionService(otherFactory.getConversionService());
		if (otherFactory instanceof AbstractBeanFactory) {
			AbstractBeanFactory otherAbstractFactory = (AbstractBeanFactory) otherFactory;
			this.propertyEditorRegistrars.addAll(otherAbstractFactory.propertyEditorRegistrars);
			this.customEditors.putAll(otherAbstractFactory.customEditors);
			this.typeConverter = otherAbstractFactory.typeConverter;
			this.beanPostProcessors.addAll(otherAbstractFactory.beanPostProcessors);
			this.hasInstantiationAwareBeanPostProcessors = this.hasInstantiationAwareBeanPostProcessors ||
					otherAbstractFactory.hasInstantiationAwareBeanPostProcessors;
			this.hasDestructionAwareBeanPostProcessors = this.hasDestructionAwareBeanPostProcessors ||
					otherAbstractFactory.hasDestructionAwareBeanPostProcessors;
			this.scopes.putAll(otherAbstractFactory.scopes);
			this.securityContextProvider = otherAbstractFactory.securityContextProvider;
		}
		else {
			setTypeConverter(otherFactory.getTypeConverter());
			String[] otherScopeNames = otherFactory.getRegisteredScopeNames();
			for (String scopeName : otherScopeNames) {
				this.scopes.put(scopeName, otherFactory.getRegisteredScope(scopeName));
			}
		}
	}

	/**
	 * Return a 'merged' BeanDefinition for the given bean name,
	 * merging a child bean definition with its parent if necessary.
	 * <p>This {@code getMergedBeanDefinition} considers bean definition
	 * in ancestors as well.
	 * @param name the name of the bean to retrieve the merged definition for
	 * (may be an alias)
	 * @return a (potentially merged) RootBeanDefinition for the given bean
	 * @throws NoSuchBeanDefinitionException if there is no bean with the given name
	 * @throws BeanDefinitionStoreException in case of an invalid bean definition
	 */
	@Override
	public BeanDefinition getMergedBeanDefinition(String name) throws BeansException {
		String beanName = transformedBeanName(name);
		// Efficiently check whether bean definition exists in this factory.
		if (!containsBeanDefinition(beanName) && getParentBeanFactory() instanceof ConfigurableBeanFactory) {
			return ((ConfigurableBeanFactory) getParentBeanFactory()).getMergedBeanDefinition(beanName);
		}
		// Resolve merged bean definition locally.
		return getMergedLocalBeanDefinition(beanName);
	}

	@Override
	public boolean isFactoryBean(String name) throws NoSuchBeanDefinitionException {
		String beanName = transformedBeanName(name);
		Object beanInstance = getSingleton(beanName, false);
		if (beanInstance != null) {
			return (beanInstance instanceof FactoryBean);
		}
		// No singleton instance found -> check bean definition.
		if (!containsBeanDefinition(beanName) && getParentBeanFactory() instanceof ConfigurableBeanFactory) {
			// No bean definition found in this factory -> delegate to parent.
			return ((ConfigurableBeanFactory) getParentBeanFactory()).isFactoryBean(name);
		}
		return isFactoryBean(beanName, getMergedLocalBeanDefinition(beanName));
	}

	@Override
	public boolean isActuallyInCreation(String beanName) {
		return (isSingletonCurrentlyInCreation(beanName) || isPrototypeCurrentlyInCreation(beanName));
	}

	/**
	 * Return whether the specified prototype bean is currently in creation
	 * (within the current thread).
	 * @param beanName the name of the bean
	 */
	protected boolean isPrototypeCurrentlyInCreation(String beanName) {
		Object curVal = this.prototypesCurrentlyInCreation.get();
		return (curVal != null &&
				(curVal.equals(beanName) || (curVal instanceof Set && ((Set<?>) curVal).contains(beanName))));
	}

	/**
	 * Callback before prototype creation.
	 * <p>The default implementation register the prototype as currently in creation.
	 * @param beanName the name of the prototype about to be created
	 * @see #isPrototypeCurrentlyInCreation
	 */
	@SuppressWarnings("unchecked")
	protected void beforePrototypeCreation(String beanName) {
		Object curVal = this.prototypesCurrentlyInCreation.get();
		if (curVal == null) {
			this.prototypesCurrentlyInCreation.set(beanName);
		}
		else if (curVal instanceof String) {
			Set<String> beanNameSet = new HashSet<>(2);
			beanNameSet.add((String) curVal);
			beanNameSet.add(beanName);
			this.prototypesCurrentlyInCreation.set(beanNameSet);
		}
		else {
			Set<String> beanNameSet = (Set<String>) curVal;
			beanNameSet.add(beanName);
		}
	}

	/**
	 * Callback after prototype creation.
	 * <p>The default implementation marks the prototype as not in creation anymore.
	 * @param beanName the name of the prototype that has been created
	 * @see #isPrototypeCurrentlyInCreation
	 */
	@SuppressWarnings("unchecked")
	protected void afterPrototypeCreation(String beanName) {
		Object curVal = this.prototypesCurrentlyInCreation.get();
		if (curVal instanceof String) {
			this.prototypesCurrentlyInCreation.remove();
		}
		else if (curVal instanceof Set) {
			Set<String> beanNameSet = (Set<String>) curVal;
			beanNameSet.remove(beanName);
			if (beanNameSet.isEmpty()) {
				this.prototypesCurrentlyInCreation.remove();
			}
		}
	}

	@Override
	public void destroyBean(String beanName, Object beanInstance) {
		destroyBean(beanName, beanInstance, getMergedLocalBeanDefinition(beanName));
	}

	/**
	 * Destroy the given bean instance (usually a prototype instance
	 * obtained from this factory) according to the given bean definition.
	 * @param beanName the name of the bean definition
	 * @param bean the bean instance to destroy
	 * @param mbd the merged bean definition
	 */
	protected void destroyBean(String beanName, Object bean, RootBeanDefinition mbd) {
		new DisposableBeanAdapter(bean, beanName, mbd, getBeanPostProcessors(), getAccessControlContext()).destroy();
	}

	@Override
	public void destroyScopedBean(String beanName) {
		RootBeanDefinition mbd = getMergedLocalBeanDefinition(beanName);
		if (mbd.isSingleton() || mbd.isPrototype()) {
			throw new IllegalArgumentException(
					"Bean name '" + beanName + "' does not correspond to an object in a mutable scope");
		}
		String scopeName = mbd.getScope();
		Scope scope = this.scopes.get(scopeName);
		if (scope == null) {
			throw new IllegalStateException("No Scope SPI registered for scope name '" + scopeName + "'");
		}
		Object bean = scope.remove(beanName);
		if (bean != null) {
			destroyBean(beanName, bean, mbd);
		}
	}


	//---------------------------------------------------------------------
	// Implementation methods
	//---------------------------------------------------------------------

	/**
	 * Return the bean name, stripping out the factory dereference prefix if necessary,
	 * and resolving aliases to canonical names.
	 * @param name the user-specified name
	 * @return the transformed bean name
	 */
	protected String transformedBeanName(String name) {
		return canonicalName(BeanFactoryUtils.transformedBeanName(name));
	}

	/**
	 * Determine the original bean name, resolving locally defined aliases to canonical names.
	 * @param name the user-specified name
	 * @return the original bean name
	 */
	protected String originalBeanName(String name) {
		String beanName = transformedBeanName(name);
		if (name.startsWith(FACTORY_BEAN_PREFIX)) {
			beanName = FACTORY_BEAN_PREFIX + beanName;
		}
		return beanName;
	}

	/**
	 * Initialize the given BeanWrapper with the custom editors registered
	 * with this factory. To be called for BeanWrappers that will create
	 * and populate bean instances.
	 * <p>The default implementation delegates to {@link #registerCustomEditors}.
	 * Can be overridden in subclasses.
	 * @param bw the BeanWrapper to initialize
	 */
	protected void initBeanWrapper(BeanWrapper bw) {
		bw.setConversionService(getConversionService());
		registerCustomEditors(bw);
	}

	/**
	 * Initialize the given PropertyEditorRegistry with the custom editors
	 * that have been registered with this BeanFactory.
	 * <p>To be called for BeanWrappers that will create and populate bean
	 * instances, and for SimpleTypeConverter used for constructor argument
	 * and factory method type conversion.
	 * @param registry the PropertyEditorRegistry to initialize
	 */
	protected void registerCustomEditors(PropertyEditorRegistry registry) {
		PropertyEditorRegistrySupport registrySupport =
				(registry instanceof PropertyEditorRegistrySupport ? (PropertyEditorRegistrySupport) registry : null);
		if (registrySupport != null) {
			registrySupport.useConfigValueEditors();
		}
		if (!this.propertyEditorRegistrars.isEmpty()) {
			for (PropertyEditorRegistrar registrar : this.propertyEditorRegistrars) {
				try {
					registrar.registerCustomEditors(registry);
				}
				catch (BeanCreationException ex) {
					Throwable rootCause = ex.getMostSpecificCause();
					if (rootCause instanceof BeanCurrentlyInCreationException) {
						BeanCreationException bce = (BeanCreationException) rootCause;
						String bceBeanName = bce.getBeanName();
						if (bceBeanName != null && isCurrentlyInCreation(bceBeanName)) {
							if (logger.isDebugEnabled()) {
								logger.debug("PropertyEditorRegistrar [" + registrar.getClass().getName() +
										"] failed because it tried to obtain currently created bean '" +
										ex.getBeanName() + "': " + ex.getMessage());
							}
							onSuppressedException(ex);
							continue;
						}
					}
					throw ex;
				}
			}
		}
		if (!this.customEditors.isEmpty()) {
			this.customEditors.forEach((requiredType, editorClass) ->
					registry.registerCustomEditor(requiredType, BeanUtils.instantiateClass(editorClass)));
		}
	}


	/**
	 * Return a merged RootBeanDefinition, traversing the parent bean definition
	 * if the specified bean corresponds to a child bean definition.
	 * @param beanName the name of the bean to retrieve the merged definition for
	 * @return a (potentially merged) RootBeanDefinition for the given bean
	 * @throws NoSuchBeanDefinitionException if there is no bean with the given name
	 * @throws BeanDefinitionStoreException in case of an invalid bean definition
	 */
	//将父子类Bean的定义信息合并到一个BeanDefinition中
	protected RootBeanDefinition getMergedLocalBeanDefinition(String beanName) throws BeansException {
		// Quick check on the concurrent map first, with minimal locking.
		//检查bean名称 对应的 mergedBeanDefinition 是否存在于 合并的bean定义信息缓存中 ，这个缓存中的信息是在BFPP中添加的
		RootBeanDefinition mbd = this.mergedBeanDefinitions.get(beanName);
		if (mbd != null) {
			//如果已经被合并过了，那么直接返回合并后的beanDefinition
			return mbd;
		}
		//缓存中未找到，那么就去根据beanName和beanDefinition去获取合并后的beanDefinition
		return getMergedBeanDefinition(beanName, getBeanDefinition(beanName));
	}

	/**
	 * Return a RootBeanDefinition for the given top-level bean, by merging with
	 * the parent if the given bean's definition is a child bean definition.
	 * @param beanName the name of the bean definition
	 * @param bd the original bean definition (Root/ChildBeanDefinition)
	 * @return a (potentially merged) RootBeanDefinition for the given bean
	 * @throws BeanDefinitionStoreException in case of an invalid bean definition
	 */
	protected RootBeanDefinition getMergedBeanDefinition(String beanName, BeanDefinition bd)
			throws BeanDefinitionStoreException {

		return getMergedBeanDefinition(beanName, bd, null);
	}

	/**
	 * Return a RootBeanDefinition for the given bean, by merging with the
	 * parent if the given bean's definition is a child bean definition.
	 * @param beanName the name of the bean definition
	 * @param bd the original bean definition (Root/ChildBeanDefinition)
	 * @param containingBd the containing bean definition in case of inner bean,
	 * or {@code null} in case of a top-level bean
	 * @return a (potentially merged) RootBeanDefinition for the given bean
	 * @throws BeanDefinitionStoreException in case of an invalid bean definition
	 */
	protected RootBeanDefinition getMergedBeanDefinition(
			String beanName, BeanDefinition bd, @Nullable BeanDefinition containingBd)
			throws BeanDefinitionStoreException {

		synchronized (this.mergedBeanDefinitions) {
			RootBeanDefinition mbd = null;

			// Check with full lock now in order to enforce the same merged instance.
			if (containingBd == null) {
				mbd = this.mergedBeanDefinitions.get(beanName);
			}

			if (mbd == null) {
				if (bd.getParentName() == null) {
					// Use copy of given root bean definition.
					if (bd instanceof RootBeanDefinition) {
						mbd = ((RootBeanDefinition) bd).cloneBeanDefinition();
					}
					else {
						mbd = new RootBeanDefinition(bd);
					}
				}
				else {
					// Child bean definition: needs to be merged with parent.
					BeanDefinition pbd;
					try {
						String parentBeanName = transformedBeanName(bd.getParentName());
						if (!beanName.equals(parentBeanName)) {
							pbd = getMergedBeanDefinition(parentBeanName);
						}
						else {
							BeanFactory parent = getParentBeanFactory();
							if (parent instanceof ConfigurableBeanFactory) {
								pbd = ((ConfigurableBeanFactory) parent).getMergedBeanDefinition(parentBeanName);
							}
							else {
								throw new NoSuchBeanDefinitionException(parentBeanName,
										"Parent name '" + parentBeanName + "' is equal to bean name '" + beanName +
										"': cannot be resolved without a ConfigurableBeanFactory parent");
							}
						}
					}
					catch (NoSuchBeanDefinitionException ex) {
						throw new BeanDefinitionStoreException(bd.getResourceDescription(), beanName,
								"Could not resolve parent bean definition '" + bd.getParentName() + "'", ex);
					}
					// Deep copy with overridden values.
					mbd = new RootBeanDefinition(pbd);
					mbd.overrideFrom(bd);
				}

				// Set default singleton scope, if not configured before.
				if (!StringUtils.hasLength(mbd.getScope())) {
					mbd.setScope(SCOPE_SINGLETON);
				}

				// A bean contained in a non-singleton bean cannot be a singleton itself.
				// Let's correct this on the fly here, since this might be the result of
				// parent-child merging for the outer bean, in which case the original inner bean
				// definition will not have inherited the merged outer bean's singleton status.
				if (containingBd != null && !containingBd.isSingleton() && mbd.isSingleton()) {
					mbd.setScope(containingBd.getScope());
				}

				// Cache the merged bean definition for the time being
				// (it might still get re-merged later on in order to pick up metadata changes)
				if (containingBd == null && isCacheBeanMetadata()) {
					this.mergedBeanDefinitions.put(beanName, mbd);
				}
			}

			return mbd;
		}
	}

	/**
	 * Check the given merged bean definition,
	 * potentially throwing validation exceptions.
	 * @param mbd the merged bean definition to check
	 * @param beanName the name of the bean
	 * @param args the arguments for bean creation, if any
	 * @throws BeanDefinitionStoreException in case of validation failure
	 */
	protected void checkMergedBeanDefinition(RootBeanDefinition mbd, String beanName, @Nullable Object[] args)
			throws BeanDefinitionStoreException {

		if (mbd.isAbstract()) {
			throw new BeanIsAbstractException(beanName);
		}
	}

	/**
	 * Remove the merged bean definition for the specified bean,
	 * recreating it on next access.
	 * @param beanName the bean name to clear the merged definition for
	 */
	protected void clearMergedBeanDefinition(String beanName) {
		this.mergedBeanDefinitions.remove(beanName);
	}

	/**
	 * Clear the merged bean definition cache, removing entries for beans
	 * which are not considered eligible for full metadata caching yet.
	 * <p>Typically triggered after changes to the original bean definitions,
	 * e.g. after applying a {@code BeanFactoryPostProcessor}. Note that metadata
	 * for beans which have already been created at this point will be kept around.
	 * @since 4.2
	 */
	public void clearMetadataCache() {
		this.mergedBeanDefinitions.keySet().removeIf(bean -> !isBeanEligibleForMetadataCaching(bean));
	}

	/**
	 * 为指定的bean定义解析bean类，
	 * 将bean类名解析为Class引用（如果需要），
	 * 并将解析后的Class存储在bean定义中以备将来使用。
	 * @param mbd the merged bean definition to determine the class for
	 * @param beanName the name of the bean (for error handling purposes)
	 * @param typesToMatch the types to match in case of internal type matching purposes
	 * (also signals that the returned {@code Class} will never be exposed to application code)
	 * @return the resolved bean class (or {@code null} if none)
	 * @throws CannotLoadBeanClassException if we failed to load the class
	 */
	@Nullable
	protected Class<?> resolveBeanClass(RootBeanDefinition mbd, String beanName, Class<?>... typesToMatch)
			throws CannotLoadBeanClassException {

		try {
			if (mbd.hasBeanClass()) {
				return mbd.getBeanClass();
			}
			if (System.getSecurityManager() != null) {
				return AccessController.doPrivileged((PrivilegedExceptionAction<Class<?>>)
						() -> doResolveBeanClass(mbd, typesToMatch), getAccessControlContext());
			}
			else {
				return doResolveBeanClass(mbd, typesToMatch);
			}
		}
		catch (PrivilegedActionException pae) {
			ClassNotFoundException ex = (ClassNotFoundException) pae.getException();
			throw new CannotLoadBeanClassException(mbd.getResourceDescription(), beanName, mbd.getBeanClassName(), ex);
		}
		catch (ClassNotFoundException ex) {
			throw new CannotLoadBeanClassException(mbd.getResourceDescription(), beanName, mbd.getBeanClassName(), ex);
		}
		catch (LinkageError err) {
			throw new CannotLoadBeanClassException(mbd.getResourceDescription(), beanName, mbd.getBeanClassName(), err);
		}
	}

	@Nullable
	private Class<?> doResolveBeanClass(RootBeanDefinition mbd, Class<?>... typesToMatch)
			throws ClassNotFoundException {

		ClassLoader beanClassLoader = getBeanClassLoader();
		ClassLoader dynamicLoader = beanClassLoader;
		boolean freshResolve = false;

		if (!ObjectUtils.isEmpty(typesToMatch)) {
			// When just doing type checks (i.e. not creating an actual instance yet),
			// use the specified temporary class loader (e.g. in a weaving scenario).
			ClassLoader tempClassLoader = getTempClassLoader();
			if (tempClassLoader != null) {
				dynamicLoader = tempClassLoader;
				freshResolve = true;
				if (tempClassLoader instanceof DecoratingClassLoader) {
					DecoratingClassLoader dcl = (DecoratingClassLoader) tempClassLoader;
					for (Class<?> typeToMatch : typesToMatch) {
						dcl.excludeClass(typeToMatch.getName());
					}
				}
			}
		}

		String className = mbd.getBeanClassName();
		if (className != null) {
			Object evaluated = evaluateBeanDefinitionString(className, mbd);
			if (!className.equals(evaluated)) {
				// A dynamically resolved expression, supported as of 4.2...
				if (evaluated instanceof Class) {
					return (Class<?>) evaluated;
				}
				else if (evaluated instanceof String) {
					className = (String) evaluated;
					freshResolve = true;
				}
				else {
					throw new IllegalStateException("Invalid class name expression result: " + evaluated);
				}
			}
			if (freshResolve) {
				// When resolving against a temporary class loader, exit early in order
				// to avoid storing the resolved Class in the bean definition.
				if (dynamicLoader != null) {
					try {
						return dynamicLoader.loadClass(className);
					}
					catch (ClassNotFoundException ex) {
						if (logger.isTraceEnabled()) {
							logger.trace("Could not load class [" + className + "] from " + dynamicLoader + ": " + ex);
						}
					}
				}
				return ClassUtils.forName(className, dynamicLoader);
			}
		}

		// Resolve regularly, caching the result in the BeanDefinition...
		return mbd.resolveBeanClass(beanClassLoader);
	}

	/**
	 * Evaluate the given String as contained in a bean definition,
	 * potentially resolving it as an expression.
	 * @param value the value to check
	 * @param beanDefinition the bean definition that the value comes from
	 * @return the resolved value
	 * @see #setBeanExpressionResolver
	 */
	@Nullable
	protected Object evaluateBeanDefinitionString(@Nullable String value, @Nullable BeanDefinition beanDefinition) {
		if (this.beanExpressionResolver == null) {
			return value;
		}

		Scope scope = null;
		if (beanDefinition != null) {
			String scopeName = beanDefinition.getScope();
			if (scopeName != null) {
				scope = getRegisteredScope(scopeName);
			}
		}
		return this.beanExpressionResolver.evaluate(value, new BeanExpressionContext(this, scope));
	}


	/**
	 * Predict the eventual bean type (of the processed bean instance) for the
	 * specified bean. Called by {@link #getType} and {@link #isTypeMatch}.
	 * Does not need to handle FactoryBeans specifically, since it is only
	 * supposed to operate on the raw bean type.
	 * <p>This implementation is simplistic in that it is not able to
	 * handle factory methods and InstantiationAwareBeanPostProcessors.
	 * It only predicts the bean type correctly for a standard bean.
	 * To be overridden in subclasses, applying more sophisticated type detection.
	 * @param beanName the name of the bean
	 * @param mbd the merged bean definition to determine the type for
	 * @param typesToMatch the types to match in case of internal type matching purposes
	 * (also signals that the returned {@code Class} will never be exposed to application code)
	 * @return the type of the bean, or {@code null} if not predictable
	 */
	@Nullable
	protected Class<?> predictBeanType(String beanName, RootBeanDefinition mbd, Class<?>... typesToMatch) {
		Class<?> targetType = mbd.getTargetType();
		if (targetType != null) {
			return targetType;
		}
		if (mbd.getFactoryMethodName() != null) {
			return null;
		}
		return resolveBeanClass(mbd, beanName, typesToMatch);
	}

	/**
	 * Check whether the given bean is defined as a {@link FactoryBean}.
	 * @param beanName the name of the bean
	 * @param mbd the corresponding bean definition
	 */
	protected boolean isFactoryBean(String beanName, RootBeanDefinition mbd) {
		Class<?> beanType = predictBeanType(beanName, mbd, FactoryBean.class);
		return (beanType != null && FactoryBean.class.isAssignableFrom(beanType));
	}

	/**
	 * Determine the bean type for the given FactoryBean definition, as far as possible.
	 * Only called if there is no singleton instance registered for the target bean already.
	 * <p>The default implementation creates the FactoryBean via {@code getBean}
	 * to call its {@code getObjectType} method. Subclasses are encouraged to optimize
	 * this, typically by just instantiating the FactoryBean but not populating it yet,
	 * trying whether its {@code getObjectType} method already returns a type.
	 * If no type found, a full FactoryBean creation as performed by this implementation
	 * should be used as fallback.
	 * @param beanName the name of the bean
	 * @param mbd the merged bean definition for the bean
	 * @return the type for the bean if determinable, or {@code null} otherwise
	 * @see org.springframework.beans.factory.FactoryBean#getObjectType()
	 * @see #getBean(String)
	 */
	@Nullable
	protected Class<?> getTypeForFactoryBean(String beanName, RootBeanDefinition mbd) {
		if (!mbd.isSingleton()) {
			return null;
		}
		try {
			FactoryBean<?> factoryBean = doGetBean(FACTORY_BEAN_PREFIX + beanName, FactoryBean.class, null, true);
			return getTypeForFactoryBean(factoryBean);
		}
		catch (BeanCreationException ex) {
			if (ex.contains(BeanCurrentlyInCreationException.class)) {
				if (logger.isTraceEnabled()) {
					logger.trace("Bean currently in creation on FactoryBean type check: " + ex);
				}
			}
			else if (mbd.isLazyInit()) {
				if (logger.isTraceEnabled()) {
					logger.trace("Bean creation exception on lazy FactoryBean type check: " + ex);
				}
			}
			else {
				if (logger.isDebugEnabled()) {
					logger.debug("Bean creation exception on non-lazy FactoryBean type check: " + ex);
				}
			}
			onSuppressedException(ex);
			return null;
		}
	}

	/**
	 * Mark the specified bean as already created (or about to be created).
	 * <p>This allows the bean factory to optimize its caching for repeated
	 * creation of the specified bean.
	 * @param beanName the name of the bean
	 */
	protected void markBeanAsCreated(String beanName) {
		if (!this.alreadyCreated.contains(beanName)) {
			synchronized (this.mergedBeanDefinitions) {
				if (!this.alreadyCreated.contains(beanName)) {
					// Let the bean definition get re-merged now that we're actually creating
					// the bean... just in case some of its metadata changed in the meantime.
					clearMergedBeanDefinition(beanName);
					this.alreadyCreated.add(beanName);
				}
			}
		}
	}

	/**
	 * Perform appropriate cleanup of cached metadata after bean creation failed.
	 * @param beanName the name of the bean
	 */
	protected void cleanupAfterBeanCreationFailure(String beanName) {
		synchronized (this.mergedBeanDefinitions) {
			this.alreadyCreated.remove(beanName);
		}
	}

	/**
	 * Determine whether the specified bean is eligible for having
	 * its bean definition metadata cached.
	 * @param beanName the name of the bean
	 * @return {@code true} if the bean's metadata may be cached
	 * at this point already
	 */
	protected boolean isBeanEligibleForMetadataCaching(String beanName) {
		return this.alreadyCreated.contains(beanName);
	}

	/**
	 * Remove the singleton instance (if any) for the given bean name,
	 * but only if it hasn't been used for other purposes than type checking.
	 * @param beanName the name of the bean
	 * @return {@code true} if actually removed, {@code false} otherwise
	 */
	protected boolean removeSingletonIfCreatedForTypeCheckOnly(String beanName) {
		if (!this.alreadyCreated.contains(beanName)) {
			removeSingleton(beanName);
			return true;
		}
		else {
			return false;
		}
	}

	/**
	 * Check whether this factory's bean creation phase already started,
	 * i.e. whether any bean has been marked as created in the meantime.
	 * @since 4.2.2
	 * @see #markBeanAsCreated
	 */
	protected boolean hasBeanCreationStarted() {
		return !this.alreadyCreated.isEmpty();
	}

	/**
	 * 获取给定bean实例的对象，如果是FactoryBean，则可以是bean实例本身或其创建的对象。
	 * @param beanInstance the shared bean instance
	 * @param name the name that may include factory dereference prefix
	 * @param beanName the canonical bean name
	 * @param mbd the merged bean definition
	 * @return the object to expose for the bean
	 */
	protected Object getObjectForBeanInstance(
			Object beanInstance, String name, String beanName, @Nullable RootBeanDefinition mbd) {

		// 如果Bean不是工厂，则不要让调用代码尝试取消引用工厂。
		if (BeanFactoryUtils.isFactoryDereference(name)) {
			if (beanInstance instanceof NullBean) {
				return beanInstance;
			}
			if (!(beanInstance instanceof FactoryBean)) {
				throw new BeanIsNotAFactoryException(beanName, beanInstance.getClass());
			}
		}

		// 现在我们有了bean实例，它可以是普通bean或FactoryBean。
		// 如果它是FactoryBean，则除非调用者实际上想要引用该工厂，否则我们将使用它来创建bean实例。
		if (!(beanInstance instanceof FactoryBean) || BeanFactoryUtils.isFactoryDereference(name)) {
			return beanInstance;
		}

		Object object = null;
		if (mbd == null) {
			object = getCachedObjectForFactoryBean(beanName);
		}
		if (object == null) {
			//从工厂返回bean实例。
			FactoryBean<?> factory = (FactoryBean<?>) beanInstance;
			// 缓存从FactoryBean获得的对象（如果是单例）。
			if (mbd == null && containsBeanDefinition(beanName)) {
				mbd = getMergedLocalBeanDefinition(beanName);
			}
			boolean synthetic = (mbd != null && mbd.isSynthetic());
			object = getObjectFromFactoryBean(factory, beanName, !synthetic);
		}
		return object;
	}

	/**
	 * Determine whether the given bean name is already in use within this factory,
	 * i.e. whether there is a local bean or alias registered under this name or
	 * an inner bean created with this name.
	 * @param beanName the name to check
	 */
	public boolean isBeanNameInUse(String beanName) {
		return isAlias(beanName) || containsLocalBean(beanName) || hasDependentBean(beanName);
	}

	/**
	 * Determine whether the given bean requires destruction on shutdown.
	 * <p>The default implementation checks the DisposableBean interface as well as
	 * a specified destroy method and registered DestructionAwareBeanPostProcessors.
	 * @param bean the bean instance to check
	 * @param mbd the corresponding bean definition
	 * @see org.springframework.beans.factory.DisposableBean
	 * @see AbstractBeanDefinition#getDestroyMethodName()
	 * @see org.springframework.beans.factory.config.DestructionAwareBeanPostProcessor
	 */
	protected boolean requiresDestruction(Object bean, RootBeanDefinition mbd) {
		return (bean.getClass() != NullBean.class &&
				(DisposableBeanAdapter.hasDestroyMethod(bean, mbd) || (hasDestructionAwareBeanPostProcessors() &&
						DisposableBeanAdapter.hasApplicableProcessors(bean, getBeanPostProcessors()))));
	}

	/**
	 * Add the given bean to the list of disposable beans in this factory,
	 * registering its DisposableBean interface and/or the given destroy method
	 * to be called on factory shutdown (if applicable). Only applies to singletons.
	 * @param beanName the name of the bean
	 * @param bean the bean instance
	 * @param mbd the bean definition for the bean
	 * @see RootBeanDefinition#isSingleton
	 * @see RootBeanDefinition#getDependsOn
	 * @see #registerDisposableBean
	 * @see #registerDependentBean
	 */
	protected void registerDisposableBeanIfNecessary(String beanName, Object bean, RootBeanDefinition mbd) {
		AccessControlContext acc = (System.getSecurityManager() != null ? getAccessControlContext() : null);
		if (!mbd.isPrototype() && requiresDestruction(bean, mbd)) {
			if (mbd.isSingleton()) {
				// Register a DisposableBean implementation that performs all destruction
				// work for the given bean: DestructionAwareBeanPostProcessors,
				// DisposableBean interface, custom destroy method.
				registerDisposableBean(beanName,
						new DisposableBeanAdapter(bean, beanName, mbd, getBeanPostProcessors(), acc));
			}
			else {
				// A bean with a custom scope...
				Scope scope = this.scopes.get(mbd.getScope());
				if (scope == null) {
					throw new IllegalStateException("No Scope registered for scope name '" + mbd.getScope() + "'");
				}
				scope.registerDestructionCallback(beanName,
						new DisposableBeanAdapter(bean, beanName, mbd, getBeanPostProcessors(), acc));
			}
		}
	}


	//---------------------------------------------------------------------
	// Abstract methods to be implemented by subclasses
	//---------------------------------------------------------------------

	/**
	 * Check if this bean factory contains a bean definition with the given name.
	 * Does not consider any hierarchy this factory may participate in.
	 * Invoked by {@code containsBean} when no cached singleton instance is found.
	 * <p>Depending on the nature of the concrete bean factory implementation,
	 * this operation might be expensive (for example, because of directory lookups
	 * in external registries). However, for listable bean factories, this usually
	 * just amounts to a local hash lookup: The operation is therefore part of the
	 * public interface there. The same implementation can serve for both this
	 * template method and the public interface method in that case.
	 * @param beanName the name of the bean to look for
	 * @return if this bean factory contains a bean definition with the given name
	 * @see #containsBean
	 * @see org.springframework.beans.factory.ListableBeanFactory#containsBeanDefinition
	 */
	protected abstract boolean containsBeanDefinition(String beanName);

	/**
	 * Return the bean definition for the given bean name.
	 * Subclasses should normally implement caching, as this method is invoked
	 * by this class every time bean definition metadata is needed.
	 * <p>Depending on the nature of the concrete bean factory implementation,
	 * this operation might be expensive (for example, because of directory lookups
	 * in external registries). However, for listable bean factories, this usually
	 * just amounts to a local hash lookup: The operation is therefore part of the
	 * public interface there. The same implementation can serve for both this
	 * template method and the public interface method in that case.
	 * @param beanName the name of the bean to find a definition for
	 * @return the BeanDefinition for this prototype name (never {@code null})
	 * @throws org.springframework.beans.factory.NoSuchBeanDefinitionException
	 * if the bean definition cannot be resolved
	 * @throws BeansException in case of errors
	 * @see RootBeanDefinition
	 * @see ChildBeanDefinition
	 * @see org.springframework.beans.factory.config.ConfigurableListableBeanFactory#getBeanDefinition
	 */
	protected abstract BeanDefinition getBeanDefinition(String beanName) throws BeansException;

	/**
	 * Create a bean instance for the given merged bean definition (and arguments).
	 * The bean definition will already have been merged with the parent definition
	 * in case of a child definition.
	 * <p>All bean retrieval methods delegate to this method for actual bean creation.
	 * @param beanName the name of the bean
	 * @param mbd the merged bean definition for the bean
	 * @param args explicit arguments to use for constructor or factory method invocation
	 * @return a new instance of the bean
	 * @throws BeanCreationException if the bean could not be created
	 */
	protected abstract Object createBean(String beanName, RootBeanDefinition mbd, @Nullable Object[] args)
			throws BeanCreationException;

}<|MERGE_RESOLUTION|>--- conflicted
+++ resolved
@@ -132,11 +132,7 @@
 	@Nullable
 	private BeanExpressionResolver beanExpressionResolver;
 
-<<<<<<< HEAD
-	/** Spring ConversionService 代替 PropertyEditors 使用. */
-=======
 	/** Spring ConversionService来代替propertyeditor. */
->>>>>>> 59613e2c
 	@Nullable
 	private ConversionService conversionService;
 
@@ -1249,13 +1245,10 @@
 	//将父子类Bean的定义信息合并到一个BeanDefinition中
 	protected RootBeanDefinition getMergedLocalBeanDefinition(String beanName) throws BeansException {
 		// Quick check on the concurrent map first, with minimal locking.
-		//检查bean名称 对应的 mergedBeanDefinition 是否存在于 合并的bean定义信息缓存中 ，这个缓存中的信息是在BFPP中添加的
 		RootBeanDefinition mbd = this.mergedBeanDefinitions.get(beanName);
 		if (mbd != null) {
-			//如果已经被合并过了，那么直接返回合并后的beanDefinition
 			return mbd;
 		}
-		//缓存中未找到，那么就去根据beanName和beanDefinition去获取合并后的beanDefinition
 		return getMergedBeanDefinition(beanName, getBeanDefinition(beanName));
 	}
 
